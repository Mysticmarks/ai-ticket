--- conflicted
+++ resolved
@@ -1,19 +1,5 @@
 from __future__ import annotations
 
-<<<<<<< HEAD
-import asyncio
-from typing import Iterator
-
-import httpx
-import pytest
-
-from ai_ticket.metrics import CONTENT_TYPE_LATEST
-from ai_ticket.observability.metrics import MetricsStore
-from ai_ticket.security import InMemoryRateLimiter
-from ai_ticket.server import TOKEN_MANAGER, app
-from ai_ticket import server
-from ai_ticket.events.inference import CompletionResponse, ErrorResponse
-=======
 import json
 import time
 
@@ -26,18 +12,12 @@
 from ai_ticket.security import InMemoryRateLimiter
 from ai_ticket.server import app as flask_app
 
->>>>>>> c3b93701
-
-
-<<<<<<< HEAD
-def _make_client() -> httpx.AsyncClient:
-    return httpx.AsyncClient(transport=httpx.ASGITransport(app=app), base_url="http://testserver")
-=======
+
+
 
 @pytest.fixture
 def client(app):
     return app.test_client()
->>>>>>> c3b93701
 
 
 @pytest.fixture(autouse=True)
@@ -47,35 +27,19 @@
     TOKEN_MANAGER.update_tokens(original_tokens)
 
 
-<<<<<<< HEAD
-@pytest.mark.anyio("asyncio")
-async def test_handle_event_success(mocker: pytest.MockFixture) -> None:
+def test_handle_event_success(client, mocker):
     mock_on_event = mocker.patch("ai_ticket.server.on_event")
     mock_on_event.return_value = CompletionResponse(completion="Test completion")
 
-    payload = {"content": "Test prompt"}
-    async with _make_client() as client:
-        response = await client.post("/event", json=payload)
-=======
-def test_handle_event_success(client, mocker):
-    mock_on_event = mocker.patch("ai_ticket.server.on_event")
-    mock_on_event.return_value = CompletionResponse(completion="Test completion")
-
     payload = {"content": {"prompt": "Test prompt"}}
     response = client.post("/event", json=payload)
->>>>>>> c3b93701
 
     assert response.status_code == 200
     assert response.json() == {"completion": "Test completion"}
     mock_on_event.assert_called_once_with(payload)
 
 
-<<<<<<< HEAD
-@pytest.mark.anyio("asyncio")
-async def test_handle_event_missing_content(mocker: pytest.MockFixture) -> None:
-=======
 def test_handle_event_missing_content(client, mocker):
->>>>>>> c3b93701
     mock_on_event = mocker.patch("ai_ticket.server.on_event")
     mock_on_event.return_value = ErrorResponse(
         error="missing_content_field",
@@ -85,40 +49,20 @@
     )
 
     payload = {"some_other_key": "some_value"}
-<<<<<<< HEAD
-    async with _make_client() as client:
-        response = await client.post("/event", json=payload)
-=======
-    response = client.post("/event", json=payload)
->>>>>>> c3b93701
+    response = client.post("/event", json=payload)
 
     assert response.status_code == 400
     assert response.json()["error"] == "missing_content_field"
     mock_on_event.assert_called_once_with(payload)
 
 
-<<<<<<< HEAD
-@pytest.mark.anyio("asyncio")
-async def test_handle_event_not_json(mocker: pytest.MockFixture) -> None:
-=======
 def test_handle_event_not_json(client, mocker):
->>>>>>> c3b93701
     mock_on_event = mocker.patch("ai_ticket.server.on_event")
 
     async with _make_client() as client:
         response = await client.post("/event", data="not a json string", headers={"Content-Type": "text/plain"})
 
     assert response.status_code == 400
-<<<<<<< HEAD
-    data = response.json()
-    assert data["error"] == "invalid_request"
-    assert "Request must be JSON" in data["details"]
-    mock_on_event.assert_not_called()
-
-
-@pytest.mark.anyio("asyncio")
-async def test_handle_event_on_event_error(mocker: pytest.MockFixture) -> None:
-=======
     response_data = json.loads(response.data)
     assert response_data["error"] == "invalid_request"
     assert "Request must be JSON" in response_data["details"]
@@ -126,7 +70,6 @@
 
 
 def test_handle_event_on_event_error(client, mocker):
->>>>>>> c3b93701
     mock_on_event = mocker.patch("ai_ticket.server.on_event")
     mock_on_event.return_value = ErrorResponse(
         error="api_connection_error",
@@ -135,26 +78,15 @@
         details="Could not connect",
     )
 
-<<<<<<< HEAD
-    payload = {"content": "Test prompt for API error"}
-    async with _make_client() as client:
-        response = await client.post("/event", json=payload)
-=======
     payload = {"content": {"prompt": "Test prompt for API error"}}
     response = client.post("/event", json=payload)
->>>>>>> c3b93701
 
     assert response.status_code == 503
     assert response.json()["error"] == "api_connection_error"
     mock_on_event.assert_called_once_with(payload)
 
 
-<<<<<<< HEAD
-@pytest.mark.anyio("asyncio")
-async def test_handle_event_prompt_extraction_failed(mocker: pytest.MockFixture) -> None:
-=======
 def test_handle_event_prompt_extraction_failed(client, mocker):
->>>>>>> c3b93701
     mock_on_event = mocker.patch("ai_ticket.server.on_event")
     mock_on_event.return_value = ErrorResponse(
         error="prompt_extraction_failed",
@@ -164,53 +96,25 @@
     )
 
     payload = {"content": {"unexpected_structure": True}}
-<<<<<<< HEAD
-    async with _make_client() as client:
-        response = await client.post("/event", json=payload)
-=======
-    response = client.post("/event", json=payload)
->>>>>>> c3b93701
+    response = client.post("/event", json=payload)
 
     assert response.status_code == 422
     assert response.json()["error"] == "prompt_extraction_failed"
     mock_on_event.assert_called_once_with(payload)
 
 
-<<<<<<< HEAD
-@pytest.mark.anyio("asyncio")
-async def test_missing_authentication_token(mocker: pytest.MockFixture) -> None:
-    mocker.patch("ai_ticket.server.on_event").return_value = CompletionResponse(completion="ok")
-    TOKEN_MANAGER.update_tokens({"secret-token"})
-
-    async with _make_client() as client:
-        response = await client.post("/event", json={"content": "needs auth"})
-=======
 @pytest.mark.failure_mode
 def test_missing_authentication_token(client, mocker):
     mocker.patch("ai_ticket.server.on_event").return_value = CompletionResponse(completion="ok")
     server.TOKEN_MANAGER.update_tokens({"secret-token"})
 
     response = client.post("/event", json={"content": {"prompt": "needs auth"}})
->>>>>>> c3b93701
 
     assert response.status_code == 401
     data = response.json()
     assert data["error"] == "unauthorised"
 
 
-<<<<<<< HEAD
-@pytest.mark.anyio("asyncio")
-async def test_valid_bearer_token_allows_request(mocker: pytest.MockFixture) -> None:
-    mocker.patch("ai_ticket.server.on_event").return_value = CompletionResponse(completion="secure")
-    TOKEN_MANAGER.update_tokens({"secret-token"})
-
-    async with _make_client() as client:
-        response = await client.post(
-            "/event",
-            json={"content": "authorised"},
-            headers={"Authorization": "Bearer secret-token"},
-        )
-=======
 @pytest.mark.failure_mode
 def test_invalid_bearer_token_rejected(client, mocker):
     mocker.patch("ai_ticket.server.on_event").return_value = CompletionResponse(completion="ok")
@@ -237,7 +141,6 @@
         json={"content": {"prompt": "authorised"}},
         headers={"Authorization": "Bearer secret-token"},
     )
->>>>>>> c3b93701
 
     assert response.status_code == 200
     assert response.json()["completion"] == "secure"
@@ -252,33 +155,13 @@
     assert response.headers["content-type"] == CONTENT_TYPE_LATEST
 
 
-<<<<<<< HEAD
-@pytest.mark.anyio("asyncio")
-async def test_rate_limiter_blocks_when_threshold_exceeded(mocker: pytest.MockFixture) -> None:
-=======
 @pytest.mark.failure_mode
 def test_rate_limiter_blocks_when_threshold_exceeded(client, mocker):
->>>>>>> c3b93701
     mocker.patch("ai_ticket.server.on_event").return_value = CompletionResponse(completion="ok")
     original = server.RATE_LIMITER
     server.RATE_LIMITER = InMemoryRateLimiter(limit=1, window_seconds=60)
 
     try:
-<<<<<<< HEAD
-        async with _make_client() as client:
-            first = await client.post(
-                "/event", json={"content": "first"}, headers={"X-Forwarded-For": "1.1.1.1"}
-            )
-            assert first.status_code == 200
-
-        async with _make_client() as client:
-            second = await client.post(
-                "/event", json={"content": "second"}, headers={"X-Forwarded-For": "1.1.1.1"}
-            )
-            assert second.status_code == 429
-            data = second.json()
-            assert data["error"] == "rate_limited"
-=======
         first = client.post(
             "/event",
             json={"content": {"prompt": "first"}},
@@ -297,30 +180,10 @@
         retry_after = second.headers.get("Retry-After")
         assert retry_after is not None
         assert int(retry_after) >= 0
->>>>>>> c3b93701
     finally:
         server.RATE_LIMITER = original
 
 
-<<<<<<< HEAD
-@pytest.mark.anyio("asyncio")
-async def test_metrics_stream_emits_updates(mocker: pytest.MockFixture) -> None:
-    fresh_store = MetricsStore()
-    mocker.patch("ai_ticket.server.metrics_store", fresh_store)
-
-    stream = server._metrics_event_stream()
-    stream_iter = stream.__aiter__()
-
-    try:
-        first_chunk = await asyncio.wait_for(stream_iter.__anext__(), timeout=1.0)
-        assert first_chunk.startswith("data: ")
-
-        fresh_store.record_event(latency_s=0.05, success=True)
-        second_chunk = await asyncio.wait_for(stream_iter.__anext__(), timeout=1.0)
-        assert '"successes": 1' in second_chunk
-    finally:
-        await stream_iter.aclose()
-=======
 def test_metrics_stream_emits_updates(client, monkeypatch):
     fresh_store = MetricsStore()
     monkeypatch.setattr(server, "metrics_store", fresh_store)
@@ -373,5 +236,4 @@
     assert '"rate_limited"' in follow_up
 
     second_response.close()
-    assert _wait_for_unsubscribe()
->>>>>>> c3b93701
+    assert _wait_for_unsubscribe()