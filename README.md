--- conflicted
+++ resolved
@@ -22,7 +22,6 @@
 
 ## Architecture
 
-<<<<<<< HEAD
 The system comprises several key components:
 
 *   **`ai-ticket` Python Package (`src/ai_ticket/`)**:
@@ -70,27 +69,6 @@
     *   `api_unknown_error`: All attempts to contact the API failed without a more specific categorized error.
 
 The `kobold_client` automatically retries requests that fail due to transient issues like network connection errors, timeouts, or HTTP 5xx server errors, using an exponential backoff strategy. For HTTP 429 (Too Many Requests), it respects the `Retry-After` header if provided.
-=======
-The system consists of several key components:
-
-*   **`ai-ticket` Python Package**: The core logic, located in the `src/` directory. It includes modules for:
-    *   `ai_ticket.find_name`: A utility function to extract a name (e.g., an AI agent's name) from a structured text block.
-    *   `ai_ticket.events.inference`: Contains an `on_event` function for processing inference requests. This function extracts prompts and uses the `kobold_client`.
-    *   `ai_ticket.backends.kobold_client`: Provides `get_kobold_completion` function to interact with a KoboldCPP API.
-*   **Docker Service**: Defined in `docker-compose.yml`:
-    *   `ai_ticket`: The main application service, built from the local Dockerfile. This service runs the Python application.
-*   **GitHub Actions Workflows**: Located in `.github/workflows/`:
-    *   `ci.yml`: Continuous Integration workflow that lints, tests, generates coverage reports, and builds the `ai_ticket` Docker image on pushes/PRs to `docker-main`.
-    *   `docker-image.yml`: Builds and pushes the `ai_ticket` Docker image to Docker Hub on pushes to `docker-main`.
-    *   `run.yml`: Manually triggered workflow to run the `ai_ticket` service using `docker-compose` (useful for running pre-built images).
-    *   `static.yml`: Deploys static content (if any) to GitHub Pages from the `pyre` branch.
-*   **Submodules**: The project uses Git submodules to include external repositories. While some, like `vendor/Auto-GPT` and `vendor/lollms`, were part of a previous architecture, they are not actively used by the current core application. The relevant ones for general utility or potential future integrations might include:
-    *   `vendor/Auto-GPT-Benchmarks`
-    *   `vendor/Auto-GPT-Plugin-Template`
-    *   `vendor/lollms`
-    *   `vendor/openai-python`
-    It's important to note that `vendor/Auto-GPT` is included as a submodule but is not actively used by the current core application logic.
->>>>>>> dc3b8e00
 
 ## Prerequisites
 
@@ -176,13 +154,9 @@
 
 The `ai_ticket` service, once running, will process events. The exact mechanism for sending events to it (e.g., an HTTP endpoint if exposed by the Python application, or another message queue) depends on how the `ENTRYPOINT` or `CMD` in the `Dockerfile` is configured to run the Python application. The current setup implies the Python application itself would need to implement the listening mechanism (e.g., a simple web server).
 
-<<<<<<< HEAD
 ## Examples
-=======
 The `ai_ticket` service will process events sent to it (the mechanism for sending events, e.g. HTTP endpoint, would need to be defined or is part of how the Docker image's `ENTRYPOINT` or `CMD` is configured). It then queries the configured KoboldCPP backend.
-=======
-The system is designed to be extensible, and other services can be integrated as needed.
->>>>>>> dc3b8e00
+
 
 The main way to interact with the `ai-ticket` system programmatically (if you were importing it as a Python library, or for testing) is via its `on_event` function.
 
