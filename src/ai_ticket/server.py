--- conflicted
+++ resolved
@@ -1,6 +1,5 @@
 from __future__ import annotations
 
-<<<<<<< HEAD
 import json
 import logging
 import os
@@ -8,26 +7,17 @@
 from time import perf_counter
 from typing import Any, Mapping
 
-from flask import Flask, Response, abort, jsonify, request, send_from_directory
+from flask import Flask, Response, abort, jsonify, request, send_from_directory, g
 from flask import stream_with_context
-=======
 import atexit
-import json
-import logging
-import os
 import signal
 import threading
 import time
 from collections import defaultdict, deque
-from dataclasses import asdict, is_dataclass
 from pathlib import Path
-from typing import Any, Mapping
-
-from flask import Flask, Response, jsonify, request, g
 
 from ai_ticket.metrics import CONTENT_TYPE_LATEST, Counter, Gauge, Histogram, generate_latest
 from werkzeug.middleware.proxy_fix import ProxyFix
->>>>>>> 6f8daac5
 
 from ai_ticket.events.inference import CompletionResponse, ErrorResponse, on_event
 from ai_ticket.observability import metrics_store
@@ -209,9 +199,7 @@
 configure_logging()
 logger = logging.getLogger(__name__)
 
-<<<<<<< HEAD
 UI_DIST_PATH = get_ui_dist_path()
-=======
 AUTH_TOKENS: set[str] = _load_auth_tokens()
 RATE_LIMIT_REQUESTS = int(os.environ.get("RATE_LIMIT_REQUESTS", "120"))
 RATE_LIMIT_WINDOW_SECONDS = float(os.environ.get("RATE_LIMIT_WINDOW_SECONDS", "60"))
@@ -233,7 +221,6 @@
 signal.signal(signal.SIGTERM, _handle_shutdown_signal)
 signal.signal(signal.SIGINT, _handle_shutdown_signal)
 atexit.register(_handle_process_exit)
->>>>>>> 6f8daac5
 
 app = Flask(__name__)
 trust_proxy_count = int(os.environ.get("TRUST_PROXY_COUNT", "0"))
@@ -363,15 +350,12 @@
             "Error processing event",
             extra={"error_code": response.error, "status_code": response.status_code},
         )
-<<<<<<< HEAD
         metrics_store.record_event(
             latency_s=duration,
             success=False,
             error_code=response.error,
             message=response.message,
         )
-=======
->>>>>>> 6f8daac5
         return jsonify(payload), response.status_code
 
     payload = _normalise_response(response)
@@ -393,7 +377,12 @@
 def health_check():
     return jsonify({"status": "healthy", "shutdown_initiated": shutdown_event.is_set()}), 200
 
-<<<<<<< HEAD
+
+@app.route("/metrics", methods=["GET"])
+def metrics() -> Response:
+    return Response(generate_latest(), content_type=CONTENT_TYPE_LATEST)
+
+
 
 @app.route("/api/metrics/summary", methods=["GET"])
 def metrics_summary():
@@ -429,16 +418,4 @@
 
 if __name__ == "__main__":
     port = int(os.environ.get("PORT", 5000))
-    # Make sure to run with host='0.0.0.0' to be accessible from outside the container
-    app.run(host="0.0.0.0", port=port)
-=======
->>>>>>> 6f8daac5
-
-@app.route("/metrics", methods=["GET"])
-def metrics() -> Response:
-    return Response(generate_latest(), content_type=CONTENT_TYPE_LATEST)
-
-
-if __name__ == "__main__":
-    port = int(os.environ.get("PORT", 5000))
     app.run(host="0.0.0.0", port=port)