--- conflicted
+++ resolved
@@ -146,9 +146,8 @@
         elif isinstance(last_exception, requests.exceptions.RequestException):
              return {"error": "api_request_error", "details": f"An unexpected error occurred during the request to KoboldCPP API. Last error: {str(last_exception)}"}
 
-<<<<<<< HEAD
     return {"error": "api_unknown_error", "details": "All attempts to contact KoboldCPP API failed without a specific categorized error."}
-=======
+
     chat_payload = {
         "model": "koboldcpp-model", # Can be arbitrary for local KoboldCPP
         "messages": [{"role": "user", "content": prompt}],
@@ -230,5 +229,4 @@
         return {"error": error_msg}
 
     # Should only be reached if all attempts fail and errors are returned above
-    return {"error": "All attempts to contact KoboldCPP API failed."}
->>>>>>> dc3b8e00
+    return {"error": "All attempts to contact KoboldCPP API failed."}